--- conflicted
+++ resolved
@@ -38,38 +38,6 @@
     def _send_email_sync(self, to_email: str, to_name: str, subject: str, html_content: str, text_content: str) -> bool:
         """Send email dengan fallback ke berbagai konfigurasi."""
         
-<<<<<<< HEAD
-        try:
-            # Create message
-            message = MIMEMultipart("alternative")
-            message["Subject"] = subject
-            message["From"] = f"{self.sender_name} <{self.sender_email}>"
-            message["To"] = f"{to_name} <{to_email}>"
-            
-            # Create HTML and text parts
-            text_part = MIMEText(text_content, "plain")
-            html_part = MIMEText(html_content, "html")
-            
-            # Add parts to message
-            message.attach(text_part)
-            message.attach(html_part)
-            
-            # Send email
-            with smtplib.SMTP(self.smtp_host, self.smtp_port) as server:
-                server.starttls()
-                # server.login(self.smtp_username, self.smtp_password)
-                server.send_message(message)
-            
-            logger.info(f"Email berhasil dikirim ke {mask_email(to_email)}")
-            return True
-            
-        except smtplib.SMTPException as e:
-            logger.error(f"Error SMTP mengirim email ke {mask_email(to_email)}: {str(e)}")
-            return False
-        except Exception as e:
-            logger.error(f"Error tidak terduga mengirim email ke {mask_email(to_email)}: {str(e)}")
-            return False
-=======
         # Create message
         message = MIMEMultipart("alternative")
         message["Subject"] = subject
@@ -225,7 +193,6 @@
         
         logger.error(f"❌ Semua konfigurasi gagal untuk {mask_email(to_email)}")
         return False
->>>>>>> 725f753c
     
     async def _send_email(self, to_email: str, to_name: str, subject: str, html_content: str, text_content: str) -> bool:
         """Async wrapper for sync email sending."""
